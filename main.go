--- conflicted
+++ resolved
@@ -222,21 +222,19 @@
 			EnvVar: "PLUGIN_VOLUMES",
 		},
 		cli.StringSliceFlag{
-			Name: "task-definition-tags",
-			Usage: "Task definition tags",
+			Name:   "task-definition-tags",
+			Usage:  "Task definition tags",
 			EnvVar: "PLUGIN_TASK_DEFINITION_TAGS",
 		},
-<<<<<<< HEAD
-		cli.StringSliceFlag{
-			Name: "task-tags",
-			Usage: "Task tags",
+		cli.StringSliceFlag{
+			Name:   "task-tags",
+			Usage:  "Task tags",
 			EnvVar: "PLUGIN_TASK_TAGS",
-=======
-		cli.StringFlag{
-			Name: "scheduled-tasks",
-			Usage: "Scheduled tasks to the current cluster",
+		},
+		cli.StringFlag{
+			Name:   "scheduled-tasks",
+			Usage:  "Scheduled tasks to the current cluster",
 			EnvVar: "PLUGIN_SCHEDULED_TASKS",
->>>>>>> 0dc3de88
 		},
 	}
 	if err := app.Run(os.Args); err != nil {
@@ -285,12 +283,9 @@
 		Ulimits:                      c.StringSlice("ulimits"),
 		MountPoints:                  c.StringSlice("mount-points"),
 		Volumes:                      c.StringSlice("volumes"),
-		TaskDefinitionTags:			  c.StringSlice("task-definition-tags"),
-<<<<<<< HEAD
-		TaskTags: c.StringSlice("task-tags"),
-=======
-		ScheduledTasks:				  c.String("scheduled-tasks"),
->>>>>>> 0dc3de88
+		TaskDefinitionTags:           c.StringSlice("task-definition-tags"),
+		TaskTags:                     c.StringSlice("task-tags"),
+		ScheduledTasks:               c.String("scheduled-tasks"),
 	}
 	return plugin.Exec()
 }